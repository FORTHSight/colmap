parameters:
  visualStudioVersion: '2019'

jobs:
- job: windows_build_${{ parameters.visualStudioVersion }}
  displayName: 'Windows VS${{ parameters.visualStudioVersion }}'
  timeoutInMinutes: 360
  pool:
    vmImage: 'windows-${{ parameters.visualStudioVersion }}'
  variables:
<<<<<<< HEAD
    vcpkgGitCommitId: 6e4fbee0d1e6daffaab50f4c055cd3ccfd3d929a
=======
    vcpkgGitCommitId: 4efb7ed628be5e56eeee009524e6ca7f3cc49c74
>>>>>>> b243efc7
  steps:
  - task: Cache@2
    displayName: 'Cache vcpkg'
    inputs:
      key: $(Build.SourcesDirectory)/.azure-pipelines/build-windows-vcpkg.txt | "$(vcpkgGitCommitId)" | "$(Agent.OS)" | "${{ parameters.visualStudioVersion }}"
      path: '$(Build.BinariesDirectory)/vcpkg'

  - task: run-vcpkg@0
    displayName: 'Run vcpkg'
    inputs:
      vcpkgArguments: '@$(Build.SourcesDirectory)/.azure-pipelines/build-windows-vcpkg.txt'
      vcpkgGitCommitId: $(vcpkgGitCommitId)
      vcpkgGitURL: https://github.com/microsoft/vcpkg

  - pwsh: |
      curl -L -o `
        $(Build.BinariesDirectory)/ninja.zip `
        https://github.com/ninja-build/ninja/releases/download/v1.10.2/ninja-win.zip
      Expand-Archive -LiteralPath $(Build.BinariesDirectory)/ninja.zip -DestinationPath $(Build.BinariesDirectory)
    displayName: Prepare build

  - task: run-cmake@0
    displayName: 'Configure and build'
    inputs:
      cmakeListsOrSettingsJson: 'CMakeListsTxtAdvanced'
      cmakeListsTxtPath: '$(Build.SourcesDirectory)/CMakeLists.txt'
      cmakeBuildType: 'Release'
      cmakeGenerator: 'Ninja'
      cmakeAppendedArgs: -GNinja -DCMAKE_MAKE_PROGRAM=$(Build.BinariesDirectory)/ninja.exe -DCMAKE_BUILD_TYPE=Release -DTESTS_ENABLED=ON
      useVcpkgToolchainFile: true

  - pwsh: |
      $env:PATH = "$(Build.BinariesDirectory)/vcpkg/installed/x64-windows/release/bin/;$env:Path"
      ctest -E "(feature/sift_test)|(util/opengl_utils_test)|(mvs/gpu_mat_test)"
      $tests_pass=$LastExitCode
      if ($tests_pass -ne 0) {
          echo "`n`n`nTests failed, rerunning with verbose output"
          ctest --rerun-failed --output-on-failure
      }
      exit $tests_pass
    workingDirectory: $(Build.ArtifactStagingDirectory)
    displayName: 'Run tests'

  - pwsh: |
      # Deleting a directory that breaks the caching of vcpkg.
      # Could potentially be disabled again in future vcpkg versions.
      $path = "$(Build.BinariesDirectory)/vcpkg/installed/x64-windows/tools/meson/test cases"
      if (Test-Path $path) {
        Remove-Item -Recurse -Force $path
      }
    displayName: 'Cleanup environment'<|MERGE_RESOLUTION|>--- conflicted
+++ resolved
@@ -8,11 +8,7 @@
   pool:
     vmImage: 'windows-${{ parameters.visualStudioVersion }}'
   variables:
-<<<<<<< HEAD
-    vcpkgGitCommitId: 6e4fbee0d1e6daffaab50f4c055cd3ccfd3d929a
-=======
     vcpkgGitCommitId: 4efb7ed628be5e56eeee009524e6ca7f3cc49c74
->>>>>>> b243efc7
   steps:
   - task: Cache@2
     displayName: 'Cache vcpkg'

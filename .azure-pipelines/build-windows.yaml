--- conflicted
+++ resolved
@@ -8,15 +8,11 @@
   pool:
     vmImage: 'windows-${{ parameters.visualStudioVersion }}'
   variables:
-<<<<<<< HEAD
-    vcpkgGitCommitId: 662dbb50e63af15baa2909b7eac5b1b87e86a0aa
-=======
     vcpkgGitCommitId: bf64d76062b3004544731fe9c1dc3a13d5b7b59a
     VCPKG_BINARY_SOURCES: 'clear;nuget,https://pkgs.dev.azure.com/colmap/colmap/_packaging/vcpkg/nuget/v3/index.json,readwrite'
     CCACHE_DIR: $(Pipeline.Workspace)/ccache
     CCACHE_BASEDIR: $(Build.SourcesDirectory)
     CCACHE_VERSION: 1
->>>>>>> 56bca9cd
   steps:
   - task: NuGetAuthenticate@0
     displayName: NuGet Authenticate
